--- conflicted
+++ resolved
@@ -19,7 +19,11 @@
   - secretKey: baz
     remoteRef:
       key: imported_cert/zzzzzzz-zzzz-zzzz-zzzz-zzzzzzzzzzzz
-<<<<<<< HEAD
+      property: certificate
+  - secretKey: bap
+    remoteRef:
+      key: public_cert/zzzzzzz-zzzz-zzzz-zzzz-zzzzzzzzzzzz
+      property: certificate
   - secretKey: bakv
     remoteRef:
       key: kv/zzzzzzz-zzzz-zzzz-zzzz-zzzzzzzzzzzz
@@ -27,11 +31,4 @@
   - secretKey: key_with_path
     remoteRef:
       key: kv/zzzzzzz-zzzz-zzzz-zzzz-zzzzzzzzzzzz
-      property: 'key.path'
-=======
-      property: certificate
-  - secretKey: bap
-      remoteRef:
-        key: public_cert/zzzzzzz-zzzz-zzzz-zzzz-zzzzzzzzzzzz
-        property: certificate
->>>>>>> 697c4dcd
+      property: 'key.path'